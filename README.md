<<<<<<< HEAD
# 🚀 AI Financial Analyst - MCP System

> **Hệ thống phân tích tài chính thông minh sử dụng AI và Machine Learning**

[![Python](https://img.shields.io/badge/Python-3.8+-blue.svg)](https://python.org)
[![Streamlit](https://img.shields.io/badge/Streamlit-1.28+-red.svg)](https://streamlit.io)
[![Gemini AI](https://img.shields.io/badge/Gemini%20AI-Integrated-green.svg)](https://ai.google.dev)
[![License](https://img.shields.io/badge/License-MIT-yellow.svg)](LICENSE)

## 🌟 **Tính năng chính**

### 🤖 **AI-Powered Analysis**
- **Gemini AI Integration** - Phân tích thông minh với Google Gemini AI
- **Market Sentiment Analysis** - Đánh giá tâm lý thị trường
- **Investment Recommendations** - Khuyến nghị đầu tư chi tiết
- **Risk Assessment** - Phân tích rủi ro chuyên sâu

### 📊 **Technical Analysis**
- **Technical Indicators** - RSI, MACD, Bollinger Bands, Moving Averages
- **Price Pattern Recognition** - Nhận diện mô hình giá
- **Volume Analysis** - Phân tích khối lượng giao dịch
- **Support/Resistance Levels** - Xác định vùng hỗ trợ/kháng cự

### 📈 **Data Sources**
- **Yahoo Finance** - Dữ liệu real-time miễn phí
- **Alpha Vantage** - Dữ liệu chuyên nghiệp
- **CSV Import** - Hỗ trợ dữ liệu tùy chỉnh
- **Multi-timeframe** - 3M, 6M, 1Y, 2Y, 5Y

### 🎨 **Visualization**
- **Interactive Charts** - Plotly candlestick charts
- **Technical Overlays** - Chỉ báo kỹ thuật trực quan
- **Dashboard View** - Giao diện tổng quan
- **Export Options** - HTML, PNG, PDF

## 🚀 **Quick Start**

### **1. Clone Repository**
```bash
git clone https://github.com/yourusername/AI-Financial-Analyst_MCP.git
cd AI-Financial-Analyst_MCP
```

### **2. Setup Environment**
```bash
# Create virtual environment
python -m venv .venv

# Activate virtual environment
# Windows:
.venv\Scripts\activate
# Linux/Mac:
source .venv/bin/activate

# Install dependencies
pip install -r requirements.txt
```

### **3. Configure API Keys**
```bash
# Copy template file
cp config/api_keys.env.template config/api_keys.env

# Edit with your API keys
# Required: GEMINI_API_KEY
# Optional: ALPHA_VANTAGE_API_KEY, DEEPSEEK_API_KEY
```

### **4. Run Application**

#### **🌐 Streamlit Web App (Recommended)**
```bash
# Windows
start_app.bat

# Or manually
python -m streamlit run streamlit_app.py
```

#### **📊 Console Demo**
```bash
# Simple demo
python simple_demo.py

# Full analysis demo
python demo_gemini_analysis.py

# Test Gemini AI integration
python test_gemini_integration.py
```

## 🏗️ **Architecture**

```
AI-Financial-Analyst_MCP/
├── 🌐 streamlit_app.py          # Main web application
├── 🤖 src/agents/               # AI Agents
│   ├── gemini_ai_client.py      # Gemini AI integration
│   ├── data_retrieval_agent.py  # Data fetching
│   ├── data_analysis_agent.py   # Technical analysis
│   ├── visualization_agent.py   # Chart generation
│   └── report_generation_agent.py # Report creation
├── ⚙️ config/                   # Configuration
│   ├── api_keys.env.template    # API keys template
│   └── mcp_config.yaml          # MCP settings
├── 📊 output/                   # Generated files
│   ├── charts/                  # Interactive charts
│   └── reports/                 # Analysis reports
├── 🎯 examples/                 # Usage examples
└── 📚 docs/                     # Documentation
```

## 🔧 **Configuration**

### **API Keys Required**

| Service | Required | Purpose | Get Key |
|---------|----------|---------|---------|
| **Gemini AI** | ✅ Yes | AI Analysis | [Google AI Studio](https://makersuite.google.com/app/apikey) |
| Alpha Vantage | ⚪ Optional | Financial Data | [Alpha Vantage](https://www.alphavantage.co/support/#api-key) |
| Deepseek AI | ⚪ Optional | Backup AI | [Deepseek Platform](https://platform.deepseek.com/) |

### **Environment Variables**
```bash
# Primary AI Engine
GEMINI_API_KEY=your_gemini_api_key_here

# Data Sources
ALPHA_VANTAGE_API_KEY=your_alpha_vantage_key_here

# Backup AI (Optional)
DEEPSEEK_API_KEY=your_deepseek_key_here
DEEPSEEK_BASE_URL=https://api.deepseek.com
```

## 📱 **Usage Examples**

### **Web Interface**
1. Open http://localhost:8501
2. Enter stock symbols: `AAPL,GOOGL,MSFT`
3. Select timeframe: `6mo`
4. Enable AI Analysis ✅
5. Click "🚀 Bắt đầu phân tích"

### **Python API**
```python
from src.agents.gemini_ai_client import GeminiAIClient
from src.agents.data_retrieval_agent import DataRetrievalAgent

# Initialize clients
ai_client = GeminiAIClient()
data_agent = DataRetrievalAgent(config, data_sources_config)

# Get stock data
data = await data_agent.fetch_stock_data("AAPL", "6mo")

# Generate AI insights
insights = await ai_client.generate_market_insights("AAPL", data)
print(insights['market_sentiment'])  # "Tích cực" / "Tiêu cực" / "Trung tính"
```

## 🎯 **Features Showcase**

### **🤖 AI Analysis Sample**
```
📊 Market Sentiment: Tích cực
🎯 Recommendation: MUA
💰 Target Price: $200.00
⚠️ Risk Level: Trung bình
🔑 Key Factors:
  1. Strong technical indicators
  2. Positive market momentum  
  3. Favorable risk-reward ratio
  4. Solid fundamental metrics
  5. Growing market demand
```

### **📈 Technical Indicators**
- **RSI (14)**: 52.3 - Trung tính
- **MACD**: Bullish Signal
- **Bollinger Bands**: Price within bands
- **Moving Averages**: SMA20 > SMA50 (Bullish)

## 🛠️ **Development**

### **Project Structure**
```python
# Core Components
├── MCP Server          # Multi-agent coordination
├── Data Agents         # Yahoo Finance, Alpha Vantage
├── Analysis Agents     # Technical, Fundamental, Risk
├── AI Agents          # Gemini AI, Deepseek AI
├── Visualization      # Plotly, Matplotlib
└── Report Generation  # HTML, JSON, PDF
```

### **Adding New Features**
1. Create new agent in `src/agents/`
2. Register in MCP server
3. Add to Streamlit interface
4. Update documentation

## 📊 **Performance**

- **Data Processing**: ~2-3 seconds per stock
- **AI Analysis**: ~5-10 seconds per stock  
- **Chart Generation**: ~1-2 seconds per chart
- **Memory Usage**: ~100-200MB
- **Concurrent Stocks**: Up to 10 stocks

## 🤝 **Contributing**

1. Fork the repository
2. Create feature branch: `git checkout -b feature/amazing-feature`
3. Commit changes: `git commit -m 'Add amazing feature'`
4. Push to branch: `git push origin feature/amazing-feature`
5. Open Pull Request

## 📄 **License**

This project is licensed under the MIT License - see the [LICENSE](LICENSE) file for details.

## 🙏 **Acknowledgments**

- **Google Gemini AI** - Advanced AI analysis
- **Yahoo Finance** - Free financial data
- **Alpha Vantage** - Professional data APIs
- **Plotly** - Interactive visualizations
- **Streamlit** - Web application framework

## 📞 **Support**

- 📧 Email: support@example.com
- 💬 Issues: [GitHub Issues](https://github.com/yourusername/AI-Financial-Analyst_MCP/issues)
- 📖 Documentation: [Wiki](https://github.com/yourusername/AI-Financial-Analyst_MCP/wiki)

---

**⭐ Star this repository if you find it helpful!**

Made with ❤️ by [Your Name]
=======
# AI Financial Analyst – MCP Demo

This repository demonstrates a **Multi‑Agent Control Plane (MCP)** pipeline that
turns raw market data into:

* Numeric indicators (CAGR, SMA‑20/50, Sharpe)
* Interactive charts (Plotly)
* Narrative insights via **DeepSeek‑LLM 7B** pulled from Hugging Face Hub
* Consolidated reports (Markdown + PDF)

## Quick Start
```bash
# clone & enter
$ git clone <repo‑url> ai_financial_analyst_mcp && cd $_

# create venv (optional)
$ python -m venv .venv && source .venv/bin/activate

# install deps
$ pip install -r requirements.txt

# supply your Hugging Face token (one‑time)
$ echo "HF_TOKEN=hf_XXXXXXXXXXXXXXXXXXXX" > .env

# launch API server
$ uvicorn server.main:app --reload

# query from CLI (another shell)
$ python client/finance_client.py --symbols AAPL,MSFT --start 2023-01-01 --end 2024-01-01
>>>>>>> 01b75091
<|MERGE_RESOLUTION|>--- conflicted
+++ resolved
@@ -1,4 +1,3 @@
-<<<<<<< HEAD
 # 🚀 AI Financial Analyst - MCP System
 
 > **Hệ thống phân tích tài chính thông minh sử dụng AI và Machine Learning**
@@ -38,7 +37,7 @@
 
 ### **1. Clone Repository**
 ```bash
-git clone https://github.com/yourusername/AI-Financial-Analyst_MCP.git
+git clone https://github.com/GenTpham/AI-Financial-Analyst_MCP.git
 cd AI-Financial-Analyst_MCP
 ```
 
@@ -232,42 +231,11 @@
 ## 📞 **Support**
 
 - 📧 Email: support@example.com
-- 💬 Issues: [GitHub Issues](https://github.com/yourusername/AI-Financial-Analyst_MCP/issues)
-- 📖 Documentation: [Wiki](https://github.com/yourusername/AI-Financial-Analyst_MCP/wiki)
+- 💬 Issues: [GitHub Issues](https://github.com/GenTpham/AI-Financial-Analyst_MCP/issues)
+- 📖 Documentation: [Wiki](https://github.com/GenTpham/AI-Financial-Analyst_MCP/wiki)
 
 ---
 
 **⭐ Star this repository if you find it helpful!**
 
-Made with ❤️ by [Your Name]
-=======
-# AI Financial Analyst – MCP Demo
-
-This repository demonstrates a **Multi‑Agent Control Plane (MCP)** pipeline that
-turns raw market data into:
-
-* Numeric indicators (CAGR, SMA‑20/50, Sharpe)
-* Interactive charts (Plotly)
-* Narrative insights via **DeepSeek‑LLM 7B** pulled from Hugging Face Hub
-* Consolidated reports (Markdown + PDF)
-
-## Quick Start
-```bash
-# clone & enter
-$ git clone <repo‑url> ai_financial_analyst_mcp && cd $_
-
-# create venv (optional)
-$ python -m venv .venv && source .venv/bin/activate
-
-# install deps
-$ pip install -r requirements.txt
-
-# supply your Hugging Face token (one‑time)
-$ echo "HF_TOKEN=hf_XXXXXXXXXXXXXXXXXXXX" > .env
-
-# launch API server
-$ uvicorn server.main:app --reload
-
-# query from CLI (another shell)
-$ python client/finance_client.py --symbols AAPL,MSFT --start 2023-01-01 --end 2024-01-01
->>>>>>> 01b75091
+Made with ❤️ by GenTpham