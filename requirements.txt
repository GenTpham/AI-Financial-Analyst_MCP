--- conflicted
+++ resolved
@@ -4,7 +4,6 @@
 # Core MCP dependencies with compatible versions  
 mcp==1.0.0
 pydantic>=2.8.0
-<<<<<<< HEAD
 httpx>=0.27.0
 websockets>=12.0
 
@@ -13,17 +12,6 @@
 numpy>=1.24.0,<2.0.0
 yfinance>=0.2.0
 alpha-vantage>=3.0.0
-=======
-httpx==0.25.2
-websockets==12.0
-
-# Data processing and analysis
-pandas==2.3.0
-numpy==2.1.2
-scipy==1.10.1 
-yfinance==0.2.48
-alpha-vantage==3.0.0
->>>>>>> fcc205b5
 
 # Visualization essentials
 plotly>=5.0.0
@@ -56,4 +44,4 @@
 openpyxl>=3.1.0
 
 # Logging
-loguru>=0.7.0 +loguru>=0.7.0